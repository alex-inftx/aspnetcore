using System;
using System.Net;
using System.Net.Http;
using System.Net.WebSockets;
using System.Text;
using System.Threading;
using System.Threading.Tasks;

namespace TestClient
{
    public class Program
    {
        private const string Address = 
            "http://localhost:5000/public/1kb.txt";
            // "https://localhost:9090/public/1kb.txt";

        public static void Main(string[] args)
        {
            Console.WriteLine("Ready");
            Console.ReadKey();

            var handler = new HttpClientHandler();
            handler.MaxConnectionsPerServer = 500;
            handler.ServerCertificateCustomValidationCallback = HttpClientHandler.DangerousAcceptAnyServerCertificateValidator;
            // handler.UseDefaultCredentials = true;
<<<<<<< HEAD
            handler.Credentials = new NetworkCredential(@"redmond\chrross", "PLACEHOLDER");
=======
>>>>>>> e68043b1
            HttpClient client = new HttpClient(handler);

            RunParallelRequests(client);

            // RunManualRequests(client);

            // RunWebSocketClient().Wait();

            Console.WriteLine("Done");
            // Console.ReadKey();
        }

        private static void RunManualRequests(HttpClient client)
        {
            while (true)
            {
                Console.WriteLine("Press any key to send request");
                Console.ReadKey();
                var result = client.GetAsync(Address).Result;
                Console.WriteLine(result);
            }
        }

        private static void RunParallelRequests(HttpClient client)
        {
            int completionCount = 0;
            int iterations = 100000;
            for (int i = 0; i < iterations; i++)
            {
                client.GetAsync(Address)
                    .ContinueWith(t => Interlocked.Increment(ref completionCount));
            }

            while (completionCount < iterations)
            {
                Thread.Sleep(10);
            }
        }

        public static async Task RunWebSocketClient()
        {
            ClientWebSocket websocket = new ClientWebSocket();

            string url = "ws://localhost:5000/";
            Console.WriteLine("Connecting to: " + url);
            await websocket.ConnectAsync(new Uri(url), CancellationToken.None);

            string message = "Hello World";
            Console.WriteLine("Sending message: " + message);
            byte[] messageBytes = Encoding.UTF8.GetBytes(message);
            await websocket.SendAsync(new ArraySegment<byte>(messageBytes), WebSocketMessageType.Text, true, CancellationToken.None);

            byte[] incomingData = new byte[1024];
            WebSocketReceiveResult result = await websocket.ReceiveAsync(new ArraySegment<byte>(incomingData), CancellationToken.None);

            if (result.CloseStatus.HasValue)
            {
                Console.WriteLine("Closed; Status: " + result.CloseStatus + ", " + result.CloseStatusDescription);
            }
            else
            {
                Console.WriteLine("Received message: " + Encoding.UTF8.GetString(incomingData, 0, result.Count));
            }
        }
    }
}<|MERGE_RESOLUTION|>--- conflicted
+++ resolved
@@ -23,10 +23,6 @@
             handler.MaxConnectionsPerServer = 500;
             handler.ServerCertificateCustomValidationCallback = HttpClientHandler.DangerousAcceptAnyServerCertificateValidator;
             // handler.UseDefaultCredentials = true;
-<<<<<<< HEAD
-            handler.Credentials = new NetworkCredential(@"redmond\chrross", "PLACEHOLDER");
-=======
->>>>>>> e68043b1
             HttpClient client = new HttpClient(handler);
 
             RunParallelRequests(client);
