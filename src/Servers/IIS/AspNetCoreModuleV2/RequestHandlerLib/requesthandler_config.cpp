--- conflicted
+++ resolved
@@ -379,11 +379,13 @@
         goto Finished;
     }
 
-<<<<<<< HEAD
+    hr = ConfigUtility::FindEnableOutOfProcessConsoleRedirection(pAspNetCoreElement, m_fEnableOutOfProcessConsoleRedirection);
+    if (FAILED(hr))
+    {
+        goto Finished;
+    }
+
     hr = ConfigUtility::FindForwardResponseConnectionHeader(pAspNetCoreElement, m_struForwardResponseConnectionHeader);
-=======
-    hr = ConfigUtility::FindEnableOutOfProcessConsoleRedirection(pAspNetCoreElement, m_fEnableOutOfProcessConsoleRedirection);
->>>>>>> 40a0173e
     if (FAILED(hr))
     {
         goto Finished;
