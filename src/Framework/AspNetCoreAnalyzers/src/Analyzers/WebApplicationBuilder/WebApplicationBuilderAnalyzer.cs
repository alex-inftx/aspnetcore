--- conflicted
+++ resolved
@@ -21,11 +21,8 @@
         DiagnosticDescriptors.DoNotUseConfigureWebHostWithConfigureHostBuilder,
         DiagnosticDescriptors.DoNotUseConfigureWithConfigureWebHostBuilder,
         DiagnosticDescriptors.DoNotUseUseStartupWithConfigureWebHostBuilder,
-<<<<<<< HEAD
-        DiagnosticDescriptors.DisallowConfigureAppConfigureHostBuilder,
-=======
-        DiagnosticDescriptors.DoNotUseHostConfigureLogging
->>>>>>> f4f48356
+        DiagnosticDescriptors.DoNotUseHostConfigureLogging,
+        DiagnosticDescriptors.DisallowConfigureAppConfigureHostBuilder
     });
 
     public override void Initialize(AnalysisContext context)
@@ -49,7 +46,11 @@
                 wellKnownTypes.HostingAbstractionsWebHostBuilderExtensions,
                 wellKnownTypes.WebHostBuilderExtensions,
             };
-<<<<<<< HEAD
+            INamedTypeSymbol[] configureLoggingTypes =
+            {
+                wellKnownTypes.HostingHostBuilderExtensions,
+                wellKnownTypes.WebHostBuilderExtensions
+            };
             INamedTypeSymbol[] configureAppTypes =
             {
                 wellKnownTypes.ConfigureHostBuilder,
@@ -58,13 +59,6 @@
                 wellKnownTypes.HostingHostBuilderExtensions,
             };
             INamedTypeSymbol[] configureHostTypes = { wellKnownTypes.ConfigureHostBuilder };
-=======
-            INamedTypeSymbol[] configureLoggingTypes =
-            {
-                wellKnownTypes.HostingHostBuilderExtensions,
-                wellKnownTypes.WebHostBuilderExtensions
-            };
->>>>>>> f4f48356
 
             compilationStartAnalysisContext.RegisterOperationAction(operationAnalysisContext =>
             {
@@ -118,8 +112,39 @@
                             DiagnosticDescriptors.DoNotUseUseStartupWithConfigureWebHostBuilder,
                             invocation));
                 }
-
-<<<<<<< HEAD
+                
+                //var builder = WebApplication.CreateBuilder(args);
+                //builder.Host.ConfigureLogging(x => {})
+                if (IsDisallowedMethod(
+                        operationAnalysisContext,
+                        invocation,
+                        targetMethod,
+                        wellKnownTypes.ConfigureHostBuilder,
+                        "ConfigureLogging",
+                        configureLoggingTypes))
+                {
+                    operationAnalysisContext.ReportDiagnostic(
+                        CreateDiagnostic(
+                            DiagnosticDescriptors.DoNotUseHostConfigureLogging,
+                            invocation));
+                }
+
+                //var builder = WebApplication.CreateBuilder(args);
+                //builder.WebHost.ConfigureLogging(x => {})
+                if (IsDisallowedMethod(
+                        operationAnalysisContext,
+                        invocation,
+                        targetMethod,
+                        wellKnownTypes.ConfigureWebHostBuilder,
+                        "ConfigureLogging",
+                        configureLoggingTypes))
+                {
+                    operationAnalysisContext.ReportDiagnostic(
+                        CreateDiagnostic(
+                            DiagnosticDescriptors.DoNotUseHostConfigureLogging,
+                            invocation));
+                }
+                
                 // var builder = WebApplication.CreateBuilder();
                 // builder.WebHost.ConfigureAppConfiguration(builder => {});
                 if (IsDisallowedMethod(
@@ -138,16 +163,11 @@
 
                 // var builder = WebApplication.CreateBuilder();
                 // builder.Host.ConfigureAppConfiguration(builder => {});
-=======
-                //var builder = WebApplication.CreateBuilder(args);
-                //builder.Host.ConfigureLogging(x => {})
->>>>>>> f4f48356
-                if (IsDisallowedMethod(
-                        operationAnalysisContext,
-                        invocation,
-                        targetMethod,
-                        wellKnownTypes.ConfigureHostBuilder,
-<<<<<<< HEAD
+                if (IsDisallowedMethod(
+                        operationAnalysisContext,
+                        invocation,
+                        targetMethod,
+                        wellKnownTypes.ConfigureHostBuilder,
                         "ConfigureAppConfiguration",
                         configureAppTypes))
                 {
@@ -159,24 +179,10 @@
 
                 // var builder = WebApplication.CreateBuilder();
                 // builder.Host.ConfigureHostConfiguration(builder => {});
-=======
-                        "ConfigureLogging",
-                        configureLoggingTypes))
-                {
-                    operationAnalysisContext.ReportDiagnostic(
-                        CreateDiagnostic(
-                            DiagnosticDescriptors.DoNotUseHostConfigureLogging,
-                            invocation));
-                }
-
-                //var builder = WebApplication.CreateBuilder(args);
-                //builder.WebHost.ConfigureLogging(x => {})
->>>>>>> f4f48356
-                if (IsDisallowedMethod(
-                        operationAnalysisContext,
-                        invocation,
-                        targetMethod,
-<<<<<<< HEAD
+                if (IsDisallowedMethod(
+                        operationAnalysisContext,
+                        invocation,
+                        targetMethod,
                         wellKnownTypes.ConfigureHostBuilder,
                         "ConfigureHostConfiguration",
                         configureHostTypes))
@@ -184,15 +190,6 @@
                     operationAnalysisContext.ReportDiagnostic(
                         CreateDiagnostic(
                             DiagnosticDescriptors.DisallowConfigureAppConfigureHostBuilder,
-=======
-                        wellKnownTypes.ConfigureWebHostBuilder,
-                        "ConfigureLogging",
-                        configureLoggingTypes))
-                {
-                    operationAnalysisContext.ReportDiagnostic(
-                        CreateDiagnostic(
-                            DiagnosticDescriptors.DoNotUseHostConfigureLogging,
->>>>>>> f4f48356
                             invocation));
                 }
 
