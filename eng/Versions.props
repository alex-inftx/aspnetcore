<!--

  This file defines the versions of external dependencies used by ASP.NET Core.
  This file might be updated by automation.

-->
<Project>
  <PropertyGroup Label="Version settings">
    <AspNetCoreMajorVersion>3</AspNetCoreMajorVersion>
    <AspNetCoreMinorVersion>0</AspNetCoreMinorVersion>
    <AspNetCorePatchVersion>0</AspNetCorePatchVersion>
    <PreReleasePreviewNumber>2</PreReleasePreviewNumber>
    <PreReleaseVersionLabel>rc$(PreReleasePreviewNumber)</PreReleaseVersionLabel>
    <PreReleaseBrandingLabel>Release Candidate $(PreReleasePreviewNumber)</PreReleaseBrandingLabel>
    <!-- Blazor Client packages will not RTM with 3.0 -->
    <BlazorClientPreReleasePreviewNumber>9</BlazorClientPreReleasePreviewNumber>
    <BlazorClientPreReleaseVersionLabel>preview$(BlazorClientPreReleasePreviewNumber)</BlazorClientPreReleaseVersionLabel>
    <AspNetCoreMajorMinorVersion>$(AspNetCoreMajorVersion).$(AspNetCoreMinorVersion)</AspNetCoreMajorMinorVersion>
    <!-- Additional assembly attributes are already configured to include the source revision ID. -->
    <IncludeSourceRevisionInInformationalVersion>false</IncludeSourceRevisionInInformationalVersion>
    <!-- Servicing builds have different characteristics for the way dependencies, baselines, and versions are handled. -->
    <IsServicingBuild Condition=" '$(PreReleaseVersionLabel)' == 'servicing' ">true</IsServicingBuild>
    <VersionPrefix>$(AspNetCoreMajorVersion).$(AspNetCoreMinorVersion).$(AspNetCorePatchVersion)</VersionPrefix>
    <!-- TargetingPackVersionPrefix is used by projects, like .deb and .rpm, which use slightly different version formats. -->
    <TargetingPackVersionPrefix>$(VersionPrefix)</TargetingPackVersionPrefix>
    <!-- Targeting packs do not produce patch versions in servicing builds. No API changes are allowed in patches. -->
    <TargetingPackVersionPrefix Condition="'$(IsServicingBuild)' == 'true'">$(AspNetCoreMajorVersion).$(AspNetCoreMinorVersion).0</TargetingPackVersionPrefix>
    <ExperimentalVersionPrefix>0.3.$(AspNetCorePatchVersion)</ExperimentalVersionPrefix>
    <!-- ANCM versioning is intentionally 10 + AspNetCoreMajorVersion because earlier versions of ANCM shipped as 8.x. -->
    <AspNetCoreModuleVersionMajor>$([MSBuild]::Add(10, $(AspNetCoreMajorVersion)))</AspNetCoreModuleVersionMajor>
    <AspNetCoreModuleVersionMinor>$(AspNetCoreMinorVersion)</AspNetCoreModuleVersionMinor>
    <AspNetCoreModuleVersionRevision>$(AspNetCorePatchVersion)</AspNetCoreModuleVersionRevision>
    <!-- This is used for error checking to ensure generated code and baselines are up to date when we increment the patch. -->
    <PreviousAspNetCoreReleaseVersion Condition=" '$(AspNetCorePatchVersion)' != '0' ">$(AspNetCoreMajorVersion).$(AspNetCoreMinorVersion).$([MSBuild]::Subtract($(AspNetCorePatchVersion), 1))</PreviousAspNetCoreReleaseVersion>
  </PropertyGroup>
  <PropertyGroup Label="Arcade settings">
    <!-- Opt-in to Arcade tools for building VSIX projects. -->
    <UsingToolVSSDK>true</UsingToolVSSDK>
    <!-- Only use Microsoft.NETFramework.ReferenceAssemblies on non-windows builds. Using this on Windows breaks MVC runtime compilation. -->
    <UsingToolNetFrameworkReferenceAssemblies Condition="'$(OS)' != 'Windows_NT'">true</UsingToolNetFrameworkReferenceAssemblies>
    <!-- Disable XLIFF tasks -->
    <UsingToolXliff>false</UsingToolXliff>
  </PropertyGroup>
  <!--

    These versions should ONLY be updated by automation.

    DO NOT UPDATE THESE MANUALLY. Use the `darc` command line tool to update this file so it stays in sync with
    Version.Details.xml.

    See https://github.com/dotnet/arcade/blob/master/Documentation/Darc.md for instructions on using darc.

  -->
  <PropertyGroup Label="Automated">
    <!-- Packages from dotnet/arcade -->
<<<<<<< HEAD
    <MicrosoftDotNetGenAPIPackageVersion>1.0.0-beta.19456.10</MicrosoftDotNetGenAPIPackageVersion>
=======
    <MicrosoftDotNetGenAPIPackageVersion>1.0.0-beta.19454.31</MicrosoftDotNetGenAPIPackageVersion>
>>>>>>> 1db76280
    <!-- Packages from dotnet/roslyn -->
    <MicrosoftNetCompilersToolsetPackageVersion>3.3.1-beta3-19454-05</MicrosoftNetCompilersToolsetPackageVersion>
    <!-- Packages from dotnet/core-setup -->
    <MicrosoftExtensionsDependencyModelPackageVersion>3.0.0-rc1-19456-20</MicrosoftExtensionsDependencyModelPackageVersion>
    <MicrosoftNETCoreAppRefPackageVersion>3.0.0-rc1-19456-20</MicrosoftNETCoreAppRefPackageVersion>
    <MicrosoftNETCoreAppRuntimewinx64PackageVersion>3.0.0-rc1-19456-20</MicrosoftNETCoreAppRuntimewinx64PackageVersion>
    <NETStandardLibraryRefPackageVersion>2.1.0-rc1-19456-20</NETStandardLibraryRefPackageVersion>
    <!-- Packages from dotnet/corefx -->
    <MicrosoftBclAsyncInterfacesPackageVersion>1.0.0-rc1.19456.4</MicrosoftBclAsyncInterfacesPackageVersion>
    <MicrosoftCSharpPackageVersion>4.6.0-rc1.19456.4</MicrosoftCSharpPackageVersion>
    <MicrosoftWin32RegistryPackageVersion>4.6.0-rc1.19456.4</MicrosoftWin32RegistryPackageVersion>
    <MicrosoftWin32SystemEventsPackageVersion>4.6.0-rc1.19456.4</MicrosoftWin32SystemEventsPackageVersion>
    <SystemComponentModelAnnotationsPackageVersion>4.6.0-rc1.19456.4</SystemComponentModelAnnotationsPackageVersion>
    <SystemDiagnosticsEventLogPackageVersion>4.6.0-rc1.19456.4</SystemDiagnosticsEventLogPackageVersion>
    <SystemDrawingCommonPackageVersion>4.6.0-rc1.19456.4</SystemDrawingCommonPackageVersion>
    <SystemIOPipelinesPackageVersion>4.6.0-rc1.19456.4</SystemIOPipelinesPackageVersion>
    <SystemNetHttpWinHttpHandlerPackageVersion>4.6.0-rc1.19456.4</SystemNetHttpWinHttpHandlerPackageVersion>
    <SystemNetWebSocketsWebSocketProtocolPackageVersion>4.6.0-rc1.19456.4</SystemNetWebSocketsWebSocketProtocolPackageVersion>
    <SystemReflectionMetadataPackageVersion>1.7.0-rc1.19456.4</SystemReflectionMetadataPackageVersion>
    <SystemRuntimeCompilerServicesUnsafePackageVersion>4.6.0-rc1.19456.4</SystemRuntimeCompilerServicesUnsafePackageVersion>
    <SystemSecurityCryptographyCngPackageVersion>4.6.0-rc1.19456.4</SystemSecurityCryptographyCngPackageVersion>
    <SystemSecurityCryptographyPkcsPackageVersion>4.6.0-rc1.19456.4</SystemSecurityCryptographyPkcsPackageVersion>
    <SystemSecurityCryptographyXmlPackageVersion>4.6.0-rc1.19456.4</SystemSecurityCryptographyXmlPackageVersion>
    <SystemSecurityPermissionsPackageVersion>4.6.0-rc1.19456.4</SystemSecurityPermissionsPackageVersion>
    <SystemSecurityPrincipalWindowsPackageVersion>4.6.0-rc1.19456.4</SystemSecurityPrincipalWindowsPackageVersion>
    <SystemServiceProcessServiceControllerPackageVersion>4.6.0-rc1.19456.4</SystemServiceProcessServiceControllerPackageVersion>
    <SystemTextEncodingsWebPackageVersion>4.6.0-rc1.19456.4</SystemTextEncodingsWebPackageVersion>
    <SystemTextJsonPackageVersion>4.6.0-rc1.19456.4</SystemTextJsonPackageVersion>
    <SystemThreadingChannelsPackageVersion>4.6.0-rc1.19456.4</SystemThreadingChannelsPackageVersion>
    <SystemWindowsExtensionsPackageVersion>4.6.0-rc1.19456.4</SystemWindowsExtensionsPackageVersion>
    <!-- Only listed explicitly to workaround https://github.com/dotnet/cli/issues/10528 -->
    <MicrosoftNETCorePlatformsPackageVersion>3.0.0-rc1.19456.4</MicrosoftNETCorePlatformsPackageVersion>
    <!-- Packages from aspnet/Blazor -->
    <MicrosoftAspNetCoreBlazorMonoPackageVersion>3.0.0-preview9.19456.1</MicrosoftAspNetCoreBlazorMonoPackageVersion>
    <!-- Packages from aspnet/Extensions -->
    <InternalAspNetCoreAnalyzersPackageVersion>3.0.0-rc1.19456.10</InternalAspNetCoreAnalyzersPackageVersion>
    <MicrosoftAspNetCoreAnalyzerTestingPackageVersion>3.0.0-rc1.19456.10</MicrosoftAspNetCoreAnalyzerTestingPackageVersion>
    <MicrosoftAspNetCoreBenchmarkRunnerSourcesPackageVersion>3.0.0-rc1.19456.10</MicrosoftAspNetCoreBenchmarkRunnerSourcesPackageVersion>
    <MicrosoftAspNetCoreTestingPackageVersion>3.0.0-rc1.19456.10</MicrosoftAspNetCoreTestingPackageVersion>
    <MicrosoftExtensionsActivatorUtilitiesSourcesPackageVersion>3.0.0-rc1.19456.10</MicrosoftExtensionsActivatorUtilitiesSourcesPackageVersion>
    <MicrosoftExtensionsCachingAbstractionsPackageVersion>3.0.0-rc1.19456.10</MicrosoftExtensionsCachingAbstractionsPackageVersion>
    <MicrosoftExtensionsCachingMemoryPackageVersion>3.0.0-rc1.19456.10</MicrosoftExtensionsCachingMemoryPackageVersion>
    <MicrosoftExtensionsCachingSqlServerPackageVersion>3.0.0-rc1.19456.10</MicrosoftExtensionsCachingSqlServerPackageVersion>
    <MicrosoftExtensionsCachingStackExchangeRedisPackageVersion>3.0.0-rc1.19456.10</MicrosoftExtensionsCachingStackExchangeRedisPackageVersion>
    <MicrosoftExtensionsCommandLineUtilsSourcesPackageVersion>3.0.0-rc1.19456.10</MicrosoftExtensionsCommandLineUtilsSourcesPackageVersion>
    <MicrosoftExtensionsConfigurationAbstractionsPackageVersion>3.0.0-rc1.19456.10</MicrosoftExtensionsConfigurationAbstractionsPackageVersion>
    <MicrosoftExtensionsConfigurationAzureKeyVaultPackageVersion>3.0.0-rc1.19456.10</MicrosoftExtensionsConfigurationAzureKeyVaultPackageVersion>
    <MicrosoftExtensionsConfigurationBinderPackageVersion>3.0.0-rc1.19456.10</MicrosoftExtensionsConfigurationBinderPackageVersion>
    <MicrosoftExtensionsConfigurationCommandLinePackageVersion>3.0.0-rc1.19456.10</MicrosoftExtensionsConfigurationCommandLinePackageVersion>
    <MicrosoftExtensionsConfigurationEnvironmentVariablesPackageVersion>3.0.0-rc1.19456.10</MicrosoftExtensionsConfigurationEnvironmentVariablesPackageVersion>
    <MicrosoftExtensionsConfigurationFileExtensionsPackageVersion>3.0.0-rc1.19456.10</MicrosoftExtensionsConfigurationFileExtensionsPackageVersion>
    <MicrosoftExtensionsConfigurationIniPackageVersion>3.0.0-rc1.19456.10</MicrosoftExtensionsConfigurationIniPackageVersion>
    <MicrosoftExtensionsConfigurationJsonPackageVersion>3.0.0-rc1.19456.10</MicrosoftExtensionsConfigurationJsonPackageVersion>
    <MicrosoftExtensionsConfigurationKeyPerFilePackageVersion>3.0.0-rc1.19456.10</MicrosoftExtensionsConfigurationKeyPerFilePackageVersion>
    <MicrosoftExtensionsConfigurationPackageVersion>3.0.0-rc1.19456.10</MicrosoftExtensionsConfigurationPackageVersion>
    <MicrosoftExtensionsConfigurationUserSecretsPackageVersion>3.0.0-rc1.19456.10</MicrosoftExtensionsConfigurationUserSecretsPackageVersion>
    <MicrosoftExtensionsConfigurationXmlPackageVersion>3.0.0-rc1.19456.10</MicrosoftExtensionsConfigurationXmlPackageVersion>
    <MicrosoftExtensionsDependencyInjectionAbstractionsPackageVersion>3.0.0-rc1.19456.10</MicrosoftExtensionsDependencyInjectionAbstractionsPackageVersion>
    <MicrosoftExtensionsDependencyInjectionPackageVersion>3.0.0-rc1.19456.10</MicrosoftExtensionsDependencyInjectionPackageVersion>
    <MicrosoftExtensionsDiagnosticAdapterPackageVersion>3.0.0-rc1.19456.10</MicrosoftExtensionsDiagnosticAdapterPackageVersion>
    <MicrosoftExtensionsDiagnosticsHealthChecksAbstractionsPackageVersion>3.0.0-rc1.19456.10</MicrosoftExtensionsDiagnosticsHealthChecksAbstractionsPackageVersion>
    <MicrosoftExtensionsDiagnosticsHealthChecksPackageVersion>3.0.0-rc1.19456.10</MicrosoftExtensionsDiagnosticsHealthChecksPackageVersion>
    <MicrosoftExtensionsFileProvidersAbstractionsPackageVersion>3.0.0-rc1.19456.10</MicrosoftExtensionsFileProvidersAbstractionsPackageVersion>
    <MicrosoftExtensionsFileProvidersCompositePackageVersion>3.0.0-rc1.19456.10</MicrosoftExtensionsFileProvidersCompositePackageVersion>
    <MicrosoftExtensionsFileProvidersEmbeddedPackageVersion>3.0.0-rc1.19456.10</MicrosoftExtensionsFileProvidersEmbeddedPackageVersion>
    <MicrosoftExtensionsFileProvidersPhysicalPackageVersion>3.0.0-rc1.19456.10</MicrosoftExtensionsFileProvidersPhysicalPackageVersion>
    <MicrosoftExtensionsFileSystemGlobbingPackageVersion>3.0.0-rc1.19456.10</MicrosoftExtensionsFileSystemGlobbingPackageVersion>
    <MicrosoftExtensionsHashCodeCombinerSourcesPackageVersion>3.0.0-rc1.19456.10</MicrosoftExtensionsHashCodeCombinerSourcesPackageVersion>
    <MicrosoftExtensionsHostingAbstractionsPackageVersion>3.0.0-rc1.19456.10</MicrosoftExtensionsHostingAbstractionsPackageVersion>
    <MicrosoftExtensionsHostingPackageVersion>3.0.0-rc1.19456.10</MicrosoftExtensionsHostingPackageVersion>
    <MicrosoftExtensionsHostFactoryResolverSourcesPackageVersion>3.0.0-rc1.19456.10</MicrosoftExtensionsHostFactoryResolverSourcesPackageVersion>
    <MicrosoftExtensionsHttpPackageVersion>3.0.0-rc1.19456.10</MicrosoftExtensionsHttpPackageVersion>
    <MicrosoftExtensionsLocalizationAbstractionsPackageVersion>3.0.0-rc1.19456.10</MicrosoftExtensionsLocalizationAbstractionsPackageVersion>
    <MicrosoftExtensionsLocalizationPackageVersion>3.0.0-rc1.19456.10</MicrosoftExtensionsLocalizationPackageVersion>
    <MicrosoftExtensionsLoggingAbstractionsPackageVersion>3.0.0-rc1.19456.10</MicrosoftExtensionsLoggingAbstractionsPackageVersion>
    <MicrosoftExtensionsLoggingAzureAppServicesPackageVersion>3.0.0-rc1.19456.10</MicrosoftExtensionsLoggingAzureAppServicesPackageVersion>
    <MicrosoftExtensionsLoggingConfigurationPackageVersion>3.0.0-rc1.19456.10</MicrosoftExtensionsLoggingConfigurationPackageVersion>
    <MicrosoftExtensionsLoggingConsolePackageVersion>3.0.0-rc1.19456.10</MicrosoftExtensionsLoggingConsolePackageVersion>
    <MicrosoftExtensionsLoggingDebugPackageVersion>3.0.0-rc1.19456.10</MicrosoftExtensionsLoggingDebugPackageVersion>
    <MicrosoftExtensionsLoggingEventSourcePackageVersion>3.0.0-rc1.19456.10</MicrosoftExtensionsLoggingEventSourcePackageVersion>
    <MicrosoftExtensionsLoggingEventLogPackageVersion>3.0.0-rc1.19456.10</MicrosoftExtensionsLoggingEventLogPackageVersion>
    <MicrosoftExtensionsLoggingPackageVersion>3.0.0-rc1.19456.10</MicrosoftExtensionsLoggingPackageVersion>
    <MicrosoftExtensionsLoggingTestingPackageVersion>3.0.0-rc1.19456.10</MicrosoftExtensionsLoggingTestingPackageVersion>
    <MicrosoftExtensionsLoggingTraceSourcePackageVersion>3.0.0-rc1.19456.10</MicrosoftExtensionsLoggingTraceSourcePackageVersion>
    <MicrosoftExtensionsObjectPoolPackageVersion>3.0.0-rc1.19456.10</MicrosoftExtensionsObjectPoolPackageVersion>
    <MicrosoftExtensionsOptionsConfigurationExtensionsPackageVersion>3.0.0-rc1.19456.10</MicrosoftExtensionsOptionsConfigurationExtensionsPackageVersion>
    <MicrosoftExtensionsOptionsDataAnnotationsPackageVersion>3.0.0-rc1.19456.10</MicrosoftExtensionsOptionsDataAnnotationsPackageVersion>
    <MicrosoftExtensionsOptionsPackageVersion>3.0.0-rc1.19456.10</MicrosoftExtensionsOptionsPackageVersion>
    <MicrosoftExtensionsParameterDefaultValueSourcesPackageVersion>3.0.0-rc1.19456.10</MicrosoftExtensionsParameterDefaultValueSourcesPackageVersion>
    <MicrosoftExtensionsPrimitivesPackageVersion>3.0.0-rc1.19456.10</MicrosoftExtensionsPrimitivesPackageVersion>
    <MicrosoftExtensionsTypeNameHelperSourcesPackageVersion>3.0.0-rc1.19456.10</MicrosoftExtensionsTypeNameHelperSourcesPackageVersion>
    <MicrosoftExtensionsValueStopwatchSourcesPackageVersion>3.0.0-rc1.19456.10</MicrosoftExtensionsValueStopwatchSourcesPackageVersion>
    <MicrosoftExtensionsWebEncodersPackageVersion>3.0.0-rc1.19456.10</MicrosoftExtensionsWebEncodersPackageVersion>
    <MicrosoftInternalExtensionsRefsPackageVersion>3.0.0-rc1.19456.10</MicrosoftInternalExtensionsRefsPackageVersion>
    <MicrosoftJSInteropPackageVersion>3.0.0-rc1.19456.10</MicrosoftJSInteropPackageVersion>
    <MonoWebAssemblyInteropPackageVersion>3.0.0-rc1.19456.10</MonoWebAssemblyInteropPackageVersion>
    <!-- Packages from aspnet/EntityFrameworkCore -->
    <dotnetefPackageVersion>3.0.0-rc1.19456.14</dotnetefPackageVersion>
    <MicrosoftEntityFrameworkCoreInMemoryPackageVersion>3.0.0-rc1.19456.14</MicrosoftEntityFrameworkCoreInMemoryPackageVersion>
    <MicrosoftEntityFrameworkCoreRelationalPackageVersion>3.0.0-rc1.19456.14</MicrosoftEntityFrameworkCoreRelationalPackageVersion>
    <MicrosoftEntityFrameworkCoreSqlitePackageVersion>3.0.0-rc1.19456.14</MicrosoftEntityFrameworkCoreSqlitePackageVersion>
    <MicrosoftEntityFrameworkCoreSqlServerPackageVersion>3.0.0-rc1.19456.14</MicrosoftEntityFrameworkCoreSqlServerPackageVersion>
    <MicrosoftEntityFrameworkCoreToolsPackageVersion>3.0.0-rc1.19456.14</MicrosoftEntityFrameworkCoreToolsPackageVersion>
    <MicrosoftEntityFrameworkCorePackageVersion>3.0.0-rc1.19456.14</MicrosoftEntityFrameworkCorePackageVersion>
    <!-- Packages from aspnet/AspNetCore-Tooling -->
    <MicrosoftAspNetCoreMvcRazorExtensionsPackageVersion>3.0.0-rc1.19456.6</MicrosoftAspNetCoreMvcRazorExtensionsPackageVersion>
    <MicrosoftAspNetCoreRazorLanguagePackageVersion>3.0.0-rc1.19456.6</MicrosoftAspNetCoreRazorLanguagePackageVersion>
    <MicrosoftCodeAnalysisRazorPackageVersion>3.0.0-rc1.19456.6</MicrosoftCodeAnalysisRazorPackageVersion>
    <MicrosoftNETSdkRazorPackageVersion>3.0.0-rc1.19456.6</MicrosoftNETSdkRazorPackageVersion>
  </PropertyGroup>
  <!--

    ^^^^^^^^^^
    SEE NOTE ABOVE.

    Versions above this comment are updated automatically. Don't change them manually.

    Versions below this comment are not managed by automation and can be changed as needed.
  -->
  <PropertyGroup Label="Dependency version settings">
    <!--
      Win-x64 is used here because we have picked an arbitrary runtime identifier to flow the version of the latest NETCore.App runtime.
      All Runtime.$rid packages should have the same version.
    -->
    <MicrosoftNETCoreAppRuntimeVersion>$(MicrosoftNETCoreAppRuntimewinx64PackageVersion)</MicrosoftNETCoreAppRuntimeVersion>
  </PropertyGroup>
  <PropertyGroup Label="Manual">
    <!-- Build tool dependencies -->
    <InternalAspNetCoreBuildTasksPackageVersion>3.0.0-build-20190530.3</InternalAspNetCoreBuildTasksPackageVersion>
    <MicrosoftSymbolUploaderBuildTaskPackageVersion>1.0.0-beta-64023-03</MicrosoftSymbolUploaderBuildTaskPackageVersion>
    <MicrosoftVSSDKBuildToolsVersion>15.9.3032</MicrosoftVSSDKBuildToolsVersion>
    <!-- Stable dotnet/corefx packages no longer updated for .NET Core 3 -->
    <SystemBuffersPackageVersion>4.5.0</SystemBuffersPackageVersion>
    <SystemCodeDomPackageVersion>4.4.0</SystemCodeDomPackageVersion>
    <SystemCommandlineExperimentalPackageVersion>0.3.0-alpha.19317.1</SystemCommandlineExperimentalPackageVersion>
    <SystemComponentModelPackageVersion>4.3.0</SystemComponentModelPackageVersion>
    <SystemNetHttpPackageVersion>4.3.2</SystemNetHttpPackageVersion>
    <SystemThreadingTasksExtensionsPackageVersion>4.5.2</SystemThreadingTasksExtensionsPackageVersion>
    <!-- Packages developed by @aspnet, but manually updated as necessary. -->
    <LibuvPackageVersion>1.10.0</LibuvPackageVersion>
    <MicrosoftAspNetWebApiClientPackageVersion>5.2.6</MicrosoftAspNetWebApiClientPackageVersion>
    <!-- Partner teams -->
    <MicrosoftAzureKeyVaultPackageVersion>2.3.2</MicrosoftAzureKeyVaultPackageVersion>
    <MicrosoftAzureStorageBlobPackageVersion>10.0.1</MicrosoftAzureStorageBlobPackageVersion>
    <MicrosoftBuildPackageVersion>15.8.166</MicrosoftBuildPackageVersion>
    <MicrosoftBuildFrameworkPackageVersion>15.8.166</MicrosoftBuildFrameworkPackageVersion>
    <MicrosoftBuildLocatorPackageVersion>1.2.6</MicrosoftBuildLocatorPackageVersion>
    <MicrosoftBuildUtilitiesCorePackageVersion>15.8.166</MicrosoftBuildUtilitiesCorePackageVersion>
    <MicrosoftCodeAnalysisCommonPackageVersion>3.0.0</MicrosoftCodeAnalysisCommonPackageVersion>
    <MicrosoftCodeAnalysisCSharpPackageVersion>3.0.0</MicrosoftCodeAnalysisCSharpPackageVersion>
    <MicrosoftCodeAnalysisCSharpWorkspacesPackageVersion>3.0.0</MicrosoftCodeAnalysisCSharpWorkspacesPackageVersion>
    <MicrosoftIdentityModelClientsActiveDirectoryPackageVersion>3.19.8</MicrosoftIdentityModelClientsActiveDirectoryPackageVersion>
    <MicrosoftIdentityModelLoggingPackageVersion>5.5.0</MicrosoftIdentityModelLoggingPackageVersion>
    <MicrosoftIdentityModelProtocolsOpenIdConnectPackageVersion>5.5.0</MicrosoftIdentityModelProtocolsOpenIdConnectPackageVersion>
    <MicrosoftIdentityModelProtocolsWsFederationPackageVersion>5.5.0</MicrosoftIdentityModelProtocolsWsFederationPackageVersion>
    <MicrosoftInternalAspNetCoreH2SpecAllPackageVersion>2.2.1</MicrosoftInternalAspNetCoreH2SpecAllPackageVersion>
    <MicrosoftNETCoreWindowsApiSetsPackageVersion>1.0.1</MicrosoftNETCoreWindowsApiSetsPackageVersion>
    <MicrosoftOwinSecurityCookiesPackageVersion>3.0.1</MicrosoftOwinSecurityCookiesPackageVersion>
    <MicrosoftOwinTestingPackageVersion>3.0.1</MicrosoftOwinTestingPackageVersion>
    <MicrosoftWebAdministrationPackageVersion>11.1.0</MicrosoftWebAdministrationPackageVersion>
    <MicrosoftWebXdtPackageVersion>1.4.0</MicrosoftWebXdtPackageVersion>
    <SystemIdentityModelTokensJwtPackageVersion>5.5.0</SystemIdentityModelTokensJwtPackageVersion>
    <!-- Packages from 2.1/2.2 branches used for site extension build -->
    <MicrosoftAspNetCoreAzureAppServicesSiteExtension21PackageVersion>2.1.1</MicrosoftAspNetCoreAzureAppServicesSiteExtension21PackageVersion>
    <MicrosoftAspNetCoreAzureAppServicesSiteExtension22PackageVersion>2.2.0</MicrosoftAspNetCoreAzureAppServicesSiteExtension22PackageVersion>
    <!-- 3rd party dependencies -->
    <AngleSharpPackageVersion>0.9.9</AngleSharpPackageVersion>
    <BenchmarkDotNetPackageVersion>0.10.13</BenchmarkDotNetPackageVersion>
    <CastleCorePackageVersion>4.2.1</CastleCorePackageVersion>
    <FSharpCorePackageVersion>4.2.1</FSharpCorePackageVersion>
    <GoogleProtobufPackageVersion>3.8.0</GoogleProtobufPackageVersion>
    <GrpcAspNetCorePackageVersion>0.2.23-pre1</GrpcAspNetCorePackageVersion>
    <IdentityServer4AspNetIdentityPackageVersion>3.0.0</IdentityServer4AspNetIdentityPackageVersion>
    <IdentityServer4EntityFrameworkPackageVersion>3.0.0</IdentityServer4EntityFrameworkPackageVersion>
    <IdentityServer4PackageVersion>3.0.0</IdentityServer4PackageVersion>
    <IdentityServer4StoragePackageVersion>3.0.0</IdentityServer4StoragePackageVersion>
    <IdentityServer4EntityFrameworkStoragePackageVersion>3.0.0</IdentityServer4EntityFrameworkStoragePackageVersion>
    <MessagePackPackageVersion>1.7.3.7</MessagePackPackageVersion>
    <MoqPackageVersion>4.10.0</MoqPackageVersion>
    <MonoCecilPackageVersion>0.10.1</MonoCecilPackageVersion>
    <NewtonsoftJsonBsonPackageVersion>1.0.2</NewtonsoftJsonBsonPackageVersion>
    <NewtonsoftJsonPackageVersion>12.0.2</NewtonsoftJsonPackageVersion>
    <NSwagApiDescriptionClientPackageVersion>13.0.4</NSwagApiDescriptionClientPackageVersion>
    <SeleniumSupportPackageVersion>3.12.1</SeleniumSupportPackageVersion>
    <SeleniumWebDriverMicrosoftDriverPackageVersion>17.17134.0</SeleniumWebDriverMicrosoftDriverPackageVersion>
    <SeleniumWebDriverChromeDriverPackageVersion>2.43.0</SeleniumWebDriverChromeDriverPackageVersion>
    <SeleniumWebDriverPackageVersion>3.12.1</SeleniumWebDriverPackageVersion>
    <SerilogExtensionsLoggingPackageVersion>1.4.0</SerilogExtensionsLoggingPackageVersion>
    <SerilogSinksFilePackageVersion>4.0.0</SerilogSinksFilePackageVersion>
    <StackExchangeRedisPackageVersion>2.0.593</StackExchangeRedisPackageVersion>
    <SystemReactiveLinqPackageVersion>3.1.1</SystemReactiveLinqPackageVersion>
    <XunitAbstractionsPackageVersion>2.0.3</XunitAbstractionsPackageVersion>
    <XunitAnalyzersPackageVersion>0.10.0</XunitAnalyzersPackageVersion>
    <XunitVersion>2.4.1</XunitVersion>
    <XunitAssertPackageVersion>$(XunitVersion)</XunitAssertPackageVersion>
    <XunitExtensibilityCorePackageVersion>$(XunitVersion)</XunitExtensibilityCorePackageVersion>
    <XunitExtensibilityExecutionPackageVersion>$(XunitVersion)</XunitExtensibilityExecutionPackageVersion>
    <MicrosoftDataSqlClientPackageVersion>1.0.19239.1</MicrosoftDataSqlClientPackageVersion>
  </PropertyGroup>
  <!-- Restore feeds -->
  <PropertyGroup Label="Restore feeds">
    <!-- In an orchestrated build, this may be overridden to other Azure feeds. -->
    <DotNetAssetRootUrl Condition="'$(DotNetAssetRootUrl)'==''">https://dotnetcli.blob.core.windows.net/dotnet/</DotNetAssetRootUrl>
  </PropertyGroup>
</Project><|MERGE_RESOLUTION|>--- conflicted
+++ resolved
@@ -53,11 +53,7 @@
   -->
   <PropertyGroup Label="Automated">
     <!-- Packages from dotnet/arcade -->
-<<<<<<< HEAD
     <MicrosoftDotNetGenAPIPackageVersion>1.0.0-beta.19456.10</MicrosoftDotNetGenAPIPackageVersion>
-=======
-    <MicrosoftDotNetGenAPIPackageVersion>1.0.0-beta.19454.31</MicrosoftDotNetGenAPIPackageVersion>
->>>>>>> 1db76280
     <!-- Packages from dotnet/roslyn -->
     <MicrosoftNetCompilersToolsetPackageVersion>3.3.1-beta3-19454-05</MicrosoftNetCompilersToolsetPackageVersion>
     <!-- Packages from dotnet/core-setup -->
